--- conflicted
+++ resolved
@@ -1,9 +1,7 @@
 launchConfigurations/
-<<<<<<< HEAD
 
 # IntelliJ
 .idea
-=======
 
-node_modules/
->>>>>>> 987ad6e8
+# npm dependencies
+node_modules/