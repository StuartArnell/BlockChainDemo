var simple_scenario = {
	"cars": [
		{
			"VIN": "287437467447767",
			"Make": "Toyota",
			"Model": "Auris",
			"Colour": "Blue",
			"Reg": "LM16 YHU",
			"Owners": ["DVLA", "Toyota", "Beechvale Group", "LeaseCan"]
		},
		{
			"VIN": "549523556856725",
			"Make": "Jaguar",
			"Model": "F-Type",
			"Colour": "Red",
			"Reg": "HE16 WDZ",
			"Owners": ["DVLA", "Jaguar Land Rover", "Beechvale Group"]
		},
		{
			"VIN": "880352730316924",
			"Make": "Alfa Romeo",
			"Model": "MiTo",
			"Colour": "Blue",
			"Reg": "NL65 DTU",
			"Owners": ["DVLA", "Alfa Romeo"]
		}
	]
};

var full_scenario = {
	"cars": [
		{
			"VIN": "720965981630055",
			"Make": "Toyota",
			"Model": "Yaris",
			"Colour": "Red",
			"Reg": "QD65 YKR",
			"Owners": ["DVLA", "Toyota", "Beechvale Group", "LeaseCan", "Joe Payne", "Cray Bros (London) Ltd"]
		},
		{
			"VIN": "287437467447767",
			"Make": "Toyota",
			"Model": "Auris",
			"Colour": "Blue",
			"Reg": "LM16 YHU",
			"Owners": ["DVLA", "Toyota", "Beechvale Group", "LeaseCan"]
		},
		{
			"VIN": "948881310167423",
			"Make": "Toyota",
			"Model": "Celica",
			"Colour": "Silver",
			"Reg": "DG16 FVG",
			"Owners": ["DVLA", "Toyota", "Beechvale Group"]
		},
		{
			"VIN": "181255391772389",
			"Make": "Jaguar",
			"Model": "XJ",
			"Colour": "Black",
			"Reg": "FM65 ESL",
			"Owners": ["DVLA", "Jaguar Land Rover", "Beechvale Group", "LeaseCan"]
		},
		{
			"VIN": "549523556856725",
			"Make": "Jaguar",
			"Model": "F-Type",
			"Colour": "Red",
			"Reg": "HE16 WDZ",
			"Owners": ["DVLA", "Jaguar Land Rover", "Beechvale Group"]
		},
		{
			"VIN": "523447019546831",
			"Make": "Land Rover",
			"Model": "Defender",
			"Colour": "Silver",
			"Reg": "EY16 FRV",
			"Owners": ["DVLA", "Jaguar Land Rover", "Beechvale Group"]
		},
		{
			"VIN": "546303780997253",
			"Make": "Alfa Romeo",
			"Model": "Giulietta",
			"Colour": "White",
			"Reg": "JU65 XMH",
			"Owners": ["DVLA", "Alfa Romeo"]
		},
		{
			"VIN": "128994473011261",
			"Make": "Alfa Romeo",
			"Model": "MiTO",
			"Colour": "Black",
			"Reg": "YD65 FTB",
			"Owners": ["DVLA", "Alfa Romeo"]
		},
		{
			"VIN": "747542562791231",
			"Make": "Alfa Romeo",
			"Model": "4C",
			"Colour": "Red",
			"Reg": "RX65 RNG",
			"Owners": ["DVLA", "Alfa Romeo"]
		},
		{
			"VIN": "880352730316924",
			"Make": "Alfa Romeo",
			"Model": "MiTo",
			"Colour": "Blue",
			"Reg": "NL65 DTU",
			"Owners": ["DVLA", "Alfa Romeo"]
		}
	]
};

<<<<<<< HEAD
=======
var simple_scenario = {
	"cars": [
		{
			"VIN": "287437467447767",
			"Make": "Toyota",
			"Model": "Auris",
			"Colour": "Blue",
			"Reg": "LM16 YHU",
			"Owners": ["DVLA", "Toyota", "Beechvale Group", "LeaseCan"]
		},
		{
			"VIN": "549523556856725",
			"Make": "Jaguar",
			"Model": "F-Type",
			"Colour": "Red",
			"Reg": "HE16 WDZ",
			"Owners": ["DVLA", "Jaguar Land Rover", "Beechvale Group"]
		},
		{
			"VIN": "880352730316924",
			"Make": "Alfa Romeo",
			"Model": "MiTo",
			"Colour": "Blue",
			"Reg": "NL65 DTU",
			"Owners": ["DVLA", "Alfa Romeo"]
		}
	]
};

exports.full_scenario = full_scenario;
>>>>>>> 068fc3db
exports.simple_scenario = simple_scenario;
exports.full_scenario = full_scenario;<|MERGE_RESOLUTION|>--- conflicted
+++ resolved
@@ -112,38 +112,6 @@
 	]
 };
 
-<<<<<<< HEAD
-=======
-var simple_scenario = {
-	"cars": [
-		{
-			"VIN": "287437467447767",
-			"Make": "Toyota",
-			"Model": "Auris",
-			"Colour": "Blue",
-			"Reg": "LM16 YHU",
-			"Owners": ["DVLA", "Toyota", "Beechvale Group", "LeaseCan"]
-		},
-		{
-			"VIN": "549523556856725",
-			"Make": "Jaguar",
-			"Model": "F-Type",
-			"Colour": "Red",
-			"Reg": "HE16 WDZ",
-			"Owners": ["DVLA", "Jaguar Land Rover", "Beechvale Group"]
-		},
-		{
-			"VIN": "880352730316924",
-			"Make": "Alfa Romeo",
-			"Model": "MiTo",
-			"Colour": "Blue",
-			"Reg": "NL65 DTU",
-			"Owners": ["DVLA", "Alfa Romeo"]
-		}
-	]
-};
 
-exports.full_scenario = full_scenario;
->>>>>>> 068fc3db
 exports.simple_scenario = simple_scenario;
 exports.full_scenario = full_scenario;