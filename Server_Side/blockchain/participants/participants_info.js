/*eslint-env node*/

var user_info = JSON.parse(process.env.VCAP_SERVICES)["ibm-blockchain-5-prod"][0]["credentials"]["users"];


var participants_info = {
	"regulators": [
		{
			"name": "DVLA",
			"identity": user_info[0].enrollId,
			"password": user_info[0].enrollSecret,
			"address_line_1": "The Richard Ley Development Centre",
			"address_line_2": "Upper Forest Way",
			"address_line_3": "Swansea Vale",
			"address_line_4": "Swansea",
			"postcode": "SA7 0AN"
		}
	],
	"manufacturers": [
		{
			"name": "Alfa Romeo",
<<<<<<< HEAD
			"identity": user_info[5].enrollId,
			"password": user_info[5].enrollSecret,
=======
			"identity": "Alfa_Romeo",
			"password": "fGMMQqWEPxVy",
>>>>>>> 18c8b64d
			"address_line_1": "25 St James's Street",
			"address_line_2": "London",
			"address_line_3": "United Kingdom",
			"postcode": "SW1A 1HA"
		},
		{
			"name": "Toyota",
			"identity": user_info[6].enrollId,
			"password": user_info[6].enrollSecret,
			"address_line_1": "Burnaston",
			"address_line_2": "Derby",
			"address_line_3": "United Kingdom",
			"postcode": "DE1 9TA"
		},
		{
			"name": "Jaguar Land Rover",
<<<<<<< HEAD
			"identity": user_info[7].enrollId,
			"password": user_info[7].enrollSecret,
=======
			"identity": "Jaguar_Land_Rover",
			"password": "nNRyjPKrSpUb",
>>>>>>> 18c8b64d
			"address_line_1": "Abbey Road",
			"address_line_2": "Coventry",
			"address_line_3": "United Kingdom",
			"postcode": "CV3 4LF"
		}
	],
	"dealerships": [
		{
			"name": "Beechvale Group",
<<<<<<< HEAD
			"identity": user_info[10].enrollId,
			"password": user_info[10].enrollSecret,
=======
			"identity": "Beechvale_Group",
			"password": "TvNWKDgWTrfH",
>>>>>>> 18c8b64d
			"address_line_1": "84 Hull Road",
			"address_line_2": "Derby",
			"postcode": "DE75 4PJ"
		},
		{
			"name": "Milescape",
			"identity": user_info[11].enrollId,
			"password": user_info[11].enrollSecret,
			"address_line_1": "Imperial Yard",
			"address_line_2": "Derby",
			"postcode": "DE94 8HY"
		}/*,
		{
			"name": "Viewers Alfa Romeo",
			"identity": "Viewers_Alfa_Romeo",
			"password": "VWjFucyEIzTn",
			"address_line_1": "25 Lower Lens Street",
			"address_line_2": "Penylan",
			"address_line_3": "Cardiff",
			"address_line_4": "South Glamorgan",
			"postcode": "CF28 9LC"
		}*/
	],
	"lease_companies": [
		{
			"name": "LeaseCan",
			"identity": user_info[12].enrollId,
			"password": user_info[12].enrollSecret,
			"address_line_1": "64 Zoo Lane",
			"address_line_2": "Slough",
			"address_line_3": "Berkshire",
			"postcode": "SL82 4AB"
		}/*,
		{
			"name": "Every Car Leasing",
			"identity": "Every_Car_Leasing",
			"password": "KakjewJfwBSq",
			"address_line_1": "9 Main Road",
			"address_line_2": "Mobberly",
			"address_line_3": "Cheshire",
			"postcode": "WA18 7KJ"
		},
		{
			"name": "Regionwide Vehicle Contracts",
			"identity": "Regionwide_Vehicle_Contracts",
			"password": "plqOUyoFTZyK",
			"address_line_1": "Unit 9",
			"address_line_2": "Malcom Christie Way",
			"address_line_3": "Riggot Fields",
			"address_line_4": "Manchester",
			"postcode": "M21 15QY"
		}*/
	],
	"leasees": [
		{
			"name": "Joe Payne",
<<<<<<< HEAD
			"identity": user_info[13].enrollId,
			"password": user_info[13].enrollSecret,
=======
			"identity": "Joe_Payne",
			"password": "BKwnxTfJGNyK",
>>>>>>> 18c8b64d
			"address_line_1": "84 Byron Road",
			"address_line_2": "Eastleigh",
			"postcode": "SO50 8JR"
		},
		{
			"name": "Andrew Hurt",
<<<<<<< HEAD
			"identity": user_info[14].enrollId,
			"password": user_info[14].enrollSecret,
=======
			"identity": "Andrew_Hurt",
			"password": "tkGIRxBywwMk",
>>>>>>> 18c8b64d
			"address_line_1": "16 West Street",
			"address_line_2": "Eastleigh",
			"postcode": "SO50 9CL"
		}/*,
		{
			"name": "Anthony O'Dowd",
			"identity": "Anthony_O_Dowd",
			"password": "MrcAgjpBwhmI",
			"address_line_1": "34 Main Road",
			"address_line_2": "Winchester",
			"postcode": "SO50 3QV"
		}*/
	],
	"scrap_merchants": [
		{
			"name": "Cray Bros (London) Ltd",
<<<<<<< HEAD
			"identity": user_info[15].enrollId,
			"password": user_info[15].enrollSecret,
=======
			"identity": "Cray Bros_London_Ltd",
			"password": "BTaWHtHrCZry",
>>>>>>> 18c8b64d
			"address_line_1": "26 Electric Eel Avenue",
			"address_line_2": "Twickenham",
			"address_line_3": "Greater London",
			"postcode": "SE51 9DR"
		},
		{
			"name": "Aston Scrap Centre",
<<<<<<< HEAD
			"identity": user_info[16].enrollId,
			"password": user_info[16].enrollSecret,
=======
			"identity": "Aston_Scrap_Centre",
			"password": "AzdeAZuGtlUT",
>>>>>>> 18c8b64d
			"address_line_1": "11 Willow Park Way",
			"address_line_2": "Aston on Trent",
			"address_line_3": "Derby",
			"postcode": "DE72 2DG"
		},
		{
			"name": "ScrapIt! UK",
<<<<<<< HEAD
			"identity": user_info[17].enrollId,
			"password": user_info[17].enrollSecret,
=======
			"identity": "ScrapIt_UK",
			"password": "WDYJcenyScyC",
>>>>>>> 18c8b64d
			"address_line_1": "25 Lincoln Road",
			"address_line_2": "Winchester",
			"postcode": "SO29 9BL"
		}
	]
}

exports.participants_info = participants_info;<|MERGE_RESOLUTION|>--- conflicted
+++ resolved
@@ -1,202 +1,162 @@
-/*eslint-env node*/
-
-var user_info = JSON.parse(process.env.VCAP_SERVICES)["ibm-blockchain-5-prod"][0]["credentials"]["users"];
-
-
-var participants_info = {
-	"regulators": [
-		{
-			"name": "DVLA",
-			"identity": user_info[0].enrollId,
-			"password": user_info[0].enrollSecret,
-			"address_line_1": "The Richard Ley Development Centre",
-			"address_line_2": "Upper Forest Way",
-			"address_line_3": "Swansea Vale",
-			"address_line_4": "Swansea",
-			"postcode": "SA7 0AN"
-		}
-	],
-	"manufacturers": [
-		{
-			"name": "Alfa Romeo",
-<<<<<<< HEAD
-			"identity": user_info[5].enrollId,
-			"password": user_info[5].enrollSecret,
-=======
-			"identity": "Alfa_Romeo",
-			"password": "fGMMQqWEPxVy",
->>>>>>> 18c8b64d
-			"address_line_1": "25 St James's Street",
-			"address_line_2": "London",
-			"address_line_3": "United Kingdom",
-			"postcode": "SW1A 1HA"
-		},
-		{
-			"name": "Toyota",
-			"identity": user_info[6].enrollId,
-			"password": user_info[6].enrollSecret,
-			"address_line_1": "Burnaston",
-			"address_line_2": "Derby",
-			"address_line_3": "United Kingdom",
-			"postcode": "DE1 9TA"
-		},
-		{
-			"name": "Jaguar Land Rover",
-<<<<<<< HEAD
-			"identity": user_info[7].enrollId,
-			"password": user_info[7].enrollSecret,
-=======
-			"identity": "Jaguar_Land_Rover",
-			"password": "nNRyjPKrSpUb",
->>>>>>> 18c8b64d
-			"address_line_1": "Abbey Road",
-			"address_line_2": "Coventry",
-			"address_line_3": "United Kingdom",
-			"postcode": "CV3 4LF"
-		}
-	],
-	"dealerships": [
-		{
-			"name": "Beechvale Group",
-<<<<<<< HEAD
-			"identity": user_info[10].enrollId,
-			"password": user_info[10].enrollSecret,
-=======
-			"identity": "Beechvale_Group",
-			"password": "TvNWKDgWTrfH",
->>>>>>> 18c8b64d
-			"address_line_1": "84 Hull Road",
-			"address_line_2": "Derby",
-			"postcode": "DE75 4PJ"
-		},
-		{
-			"name": "Milescape",
-			"identity": user_info[11].enrollId,
-			"password": user_info[11].enrollSecret,
-			"address_line_1": "Imperial Yard",
-			"address_line_2": "Derby",
-			"postcode": "DE94 8HY"
-		}/*,
-		{
-			"name": "Viewers Alfa Romeo",
-			"identity": "Viewers_Alfa_Romeo",
-			"password": "VWjFucyEIzTn",
-			"address_line_1": "25 Lower Lens Street",
-			"address_line_2": "Penylan",
-			"address_line_3": "Cardiff",
-			"address_line_4": "South Glamorgan",
-			"postcode": "CF28 9LC"
-		}*/
-	],
-	"lease_companies": [
-		{
-			"name": "LeaseCan",
-			"identity": user_info[12].enrollId,
-			"password": user_info[12].enrollSecret,
-			"address_line_1": "64 Zoo Lane",
-			"address_line_2": "Slough",
-			"address_line_3": "Berkshire",
-			"postcode": "SL82 4AB"
-		}/*,
-		{
-			"name": "Every Car Leasing",
-			"identity": "Every_Car_Leasing",
-			"password": "KakjewJfwBSq",
-			"address_line_1": "9 Main Road",
-			"address_line_2": "Mobberly",
-			"address_line_3": "Cheshire",
-			"postcode": "WA18 7KJ"
-		},
-		{
-			"name": "Regionwide Vehicle Contracts",
-			"identity": "Regionwide_Vehicle_Contracts",
-			"password": "plqOUyoFTZyK",
-			"address_line_1": "Unit 9",
-			"address_line_2": "Malcom Christie Way",
-			"address_line_3": "Riggot Fields",
-			"address_line_4": "Manchester",
-			"postcode": "M21 15QY"
-		}*/
-	],
-	"leasees": [
-		{
-			"name": "Joe Payne",
-<<<<<<< HEAD
-			"identity": user_info[13].enrollId,
-			"password": user_info[13].enrollSecret,
-=======
-			"identity": "Joe_Payne",
-			"password": "BKwnxTfJGNyK",
->>>>>>> 18c8b64d
-			"address_line_1": "84 Byron Road",
-			"address_line_2": "Eastleigh",
-			"postcode": "SO50 8JR"
-		},
-		{
-			"name": "Andrew Hurt",
-<<<<<<< HEAD
-			"identity": user_info[14].enrollId,
-			"password": user_info[14].enrollSecret,
-=======
-			"identity": "Andrew_Hurt",
-			"password": "tkGIRxBywwMk",
->>>>>>> 18c8b64d
-			"address_line_1": "16 West Street",
-			"address_line_2": "Eastleigh",
-			"postcode": "SO50 9CL"
-		}/*,
-		{
-			"name": "Anthony O'Dowd",
-			"identity": "Anthony_O_Dowd",
-			"password": "MrcAgjpBwhmI",
-			"address_line_1": "34 Main Road",
-			"address_line_2": "Winchester",
-			"postcode": "SO50 3QV"
-		}*/
-	],
-	"scrap_merchants": [
-		{
-			"name": "Cray Bros (London) Ltd",
-<<<<<<< HEAD
-			"identity": user_info[15].enrollId,
-			"password": user_info[15].enrollSecret,
-=======
-			"identity": "Cray Bros_London_Ltd",
-			"password": "BTaWHtHrCZry",
->>>>>>> 18c8b64d
-			"address_line_1": "26 Electric Eel Avenue",
-			"address_line_2": "Twickenham",
-			"address_line_3": "Greater London",
-			"postcode": "SE51 9DR"
-		},
-		{
-			"name": "Aston Scrap Centre",
-<<<<<<< HEAD
-			"identity": user_info[16].enrollId,
-			"password": user_info[16].enrollSecret,
-=======
-			"identity": "Aston_Scrap_Centre",
-			"password": "AzdeAZuGtlUT",
->>>>>>> 18c8b64d
-			"address_line_1": "11 Willow Park Way",
-			"address_line_2": "Aston on Trent",
-			"address_line_3": "Derby",
-			"postcode": "DE72 2DG"
-		},
-		{
-			"name": "ScrapIt! UK",
-<<<<<<< HEAD
-			"identity": user_info[17].enrollId,
-			"password": user_info[17].enrollSecret,
-=======
-			"identity": "ScrapIt_UK",
-			"password": "WDYJcenyScyC",
->>>>>>> 18c8b64d
-			"address_line_1": "25 Lincoln Road",
-			"address_line_2": "Winchester",
-			"postcode": "SO29 9BL"
-		}
-	]
-}
-
+/*eslint-env node*/
+
+var user_info = JSON.parse(process.env.VCAP_SERVICES)["ibm-blockchain-5-prod"][0]["credentials"]["users"];
+
+
+var participants_info = {
+	"regulators": [
+		{
+			"name": "DVLA",
+			"identity": user_info[0].enrollId,
+			"password": user_info[0].enrollSecret,
+			"address_line_1": "The Richard Ley Development Centre",
+			"address_line_2": "Upper Forest Way",
+			"address_line_3": "Swansea Vale",
+			"address_line_4": "Swansea",
+			"postcode": "SA7 0AN"
+		}
+	],
+	"manufacturers": [
+		{
+			"name": "Alfa Romeo",
+			"identity": user_info[5].enrollId,
+			"password": user_info[5].enrollSecret,
+			"address_line_1": "25 St James's Street",
+			"address_line_2": "London",
+			"address_line_3": "United Kingdom",
+			"postcode": "SW1A 1HA"
+		},
+		{
+			"name": "Toyota",
+			"identity": user_info[6].enrollId,
+			"password": user_info[6].enrollSecret,
+			"address_line_1": "Burnaston",
+			"address_line_2": "Derby",
+			"address_line_3": "United Kingdom",
+			"postcode": "DE1 9TA"
+		},
+		{
+			"name": "Jaguar Land Rover",
+			"identity": user_info[7].enrollId,
+			"password": user_info[7].enrollSecret,
+			"address_line_1": "Abbey Road",
+			"address_line_2": "Coventry",
+			"address_line_3": "United Kingdom",
+			"postcode": "CV3 4LF"
+		}
+	],
+	"dealerships": [
+		{
+			"name": "Beechvale Group",
+			"identity": user_info[10].enrollId,
+			"password": user_info[10].enrollSecret,
+			"address_line_1": "84 Hull Road",
+			"address_line_2": "Derby",
+			"postcode": "DE75 4PJ"
+		},
+		{
+			"name": "Milescape",
+			"identity": user_info[11].enrollId,
+			"password": user_info[11].enrollSecret,
+			"address_line_1": "Imperial Yard",
+			"address_line_2": "Derby",
+			"postcode": "DE94 8HY"
+		}/*,
+		{
+			"name": "Viewers Alfa Romeo",
+			"identity": "Viewers_Alfa_Romeo",
+			"password": "VWjFucyEIzTn",
+			"address_line_1": "25 Lower Lens Street",
+			"address_line_2": "Penylan",
+			"address_line_3": "Cardiff",
+			"address_line_4": "South Glamorgan",
+			"postcode": "CF28 9LC"
+		}*/
+	],
+	"lease_companies": [
+		{
+			"name": "LeaseCan",
+			"identity": user_info[12].enrollId,
+			"password": user_info[12].enrollSecret,
+			"address_line_1": "64 Zoo Lane",
+			"address_line_2": "Slough",
+			"address_line_3": "Berkshire",
+			"postcode": "SL82 4AB"
+		}/*,
+		{
+			"name": "Every Car Leasing",
+			"identity": "Every_Car_Leasing",
+			"password": "KakjewJfwBSq",
+			"address_line_1": "9 Main Road",
+			"address_line_2": "Mobberly",
+			"address_line_3": "Cheshire",
+			"postcode": "WA18 7KJ"
+		},
+		{
+			"name": "Regionwide Vehicle Contracts",
+			"identity": "Regionwide_Vehicle_Contracts",
+			"password": "plqOUyoFTZyK",
+			"address_line_1": "Unit 9",
+			"address_line_2": "Malcom Christie Way",
+			"address_line_3": "Riggot Fields",
+			"address_line_4": "Manchester",
+			"postcode": "M21 15QY"
+		}*/
+	],
+	"leasees": [
+		{
+			"name": "Joe Payne",
+			"identity": user_info[13].enrollId,
+			"password": user_info[13].enrollSecret,
+			"address_line_1": "84 Byron Road",
+			"address_line_2": "Eastleigh",
+			"postcode": "SO50 8JR"
+		},
+		{
+			"name": "Andrew Hurt",
+			"identity": user_info[14].enrollId,
+			"password": user_info[14].enrollSecret,
+			"address_line_1": "16 West Street",
+			"address_line_2": "Eastleigh",
+			"postcode": "SO50 9CL"
+		}/*,
+		{
+			"name": "Anthony O'Dowd",
+			"identity": "Anthony_O_Dowd",
+			"password": "MrcAgjpBwhmI",
+			"address_line_1": "34 Main Road",
+			"address_line_2": "Winchester",
+			"postcode": "SO50 3QV"
+		}*/
+	],
+	"scrap_merchants": [
+		{
+			"name": "Cray Bros (London) Ltd",
+			"identity": user_info[15].enrollId,
+			"password": user_info[15].enrollSecret,
+			"address_line_1": "26 Electric Eel Avenue",
+			"address_line_2": "Twickenham",
+			"address_line_3": "Greater London",
+			"postcode": "SE51 9DR"
+		},
+		{
+			"name": "Aston Scrap Centre",
+			"identity": user_info[16].enrollId,
+			"password": user_info[16].enrollSecret,
+			"address_line_1": "11 Willow Park Way",
+			"address_line_2": "Aston on Trent",
+			"address_line_3": "Derby",
+			"postcode": "DE72 2DG"
+		},
+		{
+			"name": "ScrapIt! UK",
+			"identity": user_info[17].enrollId,
+			"password": user_info[17].enrollSecret,
+			"address_line_1": "25 Lincoln Road",
+			"address_line_2": "Winchester",
+			"postcode": "SO29 9BL"
+		}
+	]
+}
+
 exports.participants_info = participants_info;