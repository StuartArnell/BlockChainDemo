/*eslint-env node*/

var fs = require("fs");

var config = {};

//--------------------------------------------------------------------------------------------------------------------
//	Tracing
//--------------------------------------------------------------------------------------------------------------------

config.trace		= true; 								// If true then the tracing will be written to file
config.traceFile 	= __dirname+'/../logs/app_trace.log'; 	// File where traces should be written to



//--------------------------------------------------------------------------------------------------------------------
//	Network file - A JSON file that holds the details of the peers, CA etc example at my_creds.json
//--------------------------------------------------------------------------------------------------------------------

config.networkFile 		= null;				 //Put filepath to network data here from bluemix if not using VCAP.  e.g. __dirname+"/../../mycreds.json";
config.networkProtocol 	= 'https'


//--------------------------------------------------------------------------------------------------------------------
//	Defines the exported values to be used by other fields for connecting to peers or the app. These will be overwritten on app.js being run if Bluemix is being used or Network JSON is defined
//--------------------------------------------------------------------------------------------------------------------
//IP and port configuration
<<<<<<< HEAD

config.api_ip = 'http://127.0.0.1'; //IP of the peer attempting to be connected to

=======
config.api_ip = "http://"+JSON.parse(process.env.VCAP_SERVICES)["ibm-blockchain-5-prod"][0]["credentials"]["peers"][0]["api_host"];
>>>>>>> 7e2fcd92
//When using blockchain on bluemix, api_port_external and api_port_internal will be the same
config.api_port_external 	= '5000'; //port number used when calling api from outside of the vagrant environment
config.api_port_internal 	= '5000'; //port number used when calling api from inside vagrant environment - generally used for chaincode calling out to api
config.api_port_discovery 	= '30303' //port number used for HFC

//IP and port configuration for the Certificate Authority. This is used for enrolling WebAppAdmin and creating all the user via HFC. Default values are for running Hyperledger locally.
config.ca_ip 	= '127.0.0.1'; 	//IP of the CA attempting to be connected to
config.ca_port 	= '50051'; 		//Discovery port of the Certificate Authority. Used for HFC


//Settings for the nodeJS application server
config.app_url 	= 'http://localhost:80'; 	//Url of the NodeJS Server
config.app_port = 80; 						//Port that the NodeJS server is operating on

//--------------------------------------------------------------------------------------------------------------------
//	User information - These credentials are used for HFC to enroll this user and then set them as the registrar to create new users.
//--------------------------------------------------------------------------------------------------------------------

config.registrar_name 		= "WebAppAdmin";
config.registrar_password 	= "1a9513992f";

//--------------------------------------------------------------------------------------------------------------------
//	Chaincode
//--------------------------------------------------------------------------------------------------------------------
//Chaincode file location

config.vehicle = "https://github.com/jpayne23/car-lease-demo-1/Chaincode/vehicle_code/"

//Chaincode deployed names
config.vehicle_name = '2e436d1363bb9f7c00342fa3fe30eff2c303f06ed4a396a06416a5e1e488ead7edd99f337e31fc6692d785bc0d9a30e942f111caccae15e7c34de6c716f0d92a';


exports.config = config; // Exports for use in other files that require this one<|MERGE_RESOLUTION|>--- conflicted
+++ resolved
@@ -1,67 +1,62 @@
-/*eslint-env node*/
-
-var fs = require("fs");
-
-var config = {};
-
-//--------------------------------------------------------------------------------------------------------------------
-//	Tracing
-//--------------------------------------------------------------------------------------------------------------------
-
-config.trace		= true; 								// If true then the tracing will be written to file
-config.traceFile 	= __dirname+'/../logs/app_trace.log'; 	// File where traces should be written to
-
-
-
-//--------------------------------------------------------------------------------------------------------------------
-//	Network file - A JSON file that holds the details of the peers, CA etc example at my_creds.json
-//--------------------------------------------------------------------------------------------------------------------
-
-config.networkFile 		= null;				 //Put filepath to network data here from bluemix if not using VCAP.  e.g. __dirname+"/../../mycreds.json";
-config.networkProtocol 	= 'https'
-
-
-//--------------------------------------------------------------------------------------------------------------------
-//	Defines the exported values to be used by other fields for connecting to peers or the app. These will be overwritten on app.js being run if Bluemix is being used or Network JSON is defined
-//--------------------------------------------------------------------------------------------------------------------
-//IP and port configuration
-<<<<<<< HEAD
-
-config.api_ip = 'http://127.0.0.1'; //IP of the peer attempting to be connected to
-
-=======
-config.api_ip = "http://"+JSON.parse(process.env.VCAP_SERVICES)["ibm-blockchain-5-prod"][0]["credentials"]["peers"][0]["api_host"];
->>>>>>> 7e2fcd92
-//When using blockchain on bluemix, api_port_external and api_port_internal will be the same
-config.api_port_external 	= '5000'; //port number used when calling api from outside of the vagrant environment
-config.api_port_internal 	= '5000'; //port number used when calling api from inside vagrant environment - generally used for chaincode calling out to api
-config.api_port_discovery 	= '30303' //port number used for HFC
-
-//IP and port configuration for the Certificate Authority. This is used for enrolling WebAppAdmin and creating all the user via HFC. Default values are for running Hyperledger locally.
-config.ca_ip 	= '127.0.0.1'; 	//IP of the CA attempting to be connected to
-config.ca_port 	= '50051'; 		//Discovery port of the Certificate Authority. Used for HFC
-
-
-//Settings for the nodeJS application server
-config.app_url 	= 'http://localhost:80'; 	//Url of the NodeJS Server
-config.app_port = 80; 						//Port that the NodeJS server is operating on
-
-//--------------------------------------------------------------------------------------------------------------------
-//	User information - These credentials are used for HFC to enroll this user and then set them as the registrar to create new users.
-//--------------------------------------------------------------------------------------------------------------------
-
-config.registrar_name 		= "WebAppAdmin";
-config.registrar_password 	= "1a9513992f";
-
-//--------------------------------------------------------------------------------------------------------------------
-//	Chaincode
-//--------------------------------------------------------------------------------------------------------------------
-//Chaincode file location
-
-config.vehicle = "https://github.com/jpayne23/car-lease-demo-1/Chaincode/vehicle_code/"
-
-//Chaincode deployed names
-config.vehicle_name = '2e436d1363bb9f7c00342fa3fe30eff2c303f06ed4a396a06416a5e1e488ead7edd99f337e31fc6692d785bc0d9a30e942f111caccae15e7c34de6c716f0d92a';
-
-
+/*eslint-env node*/
+
+var fs = require("fs");
+
+var config = {};
+
+//--------------------------------------------------------------------------------------------------------------------
+//	Tracing
+//--------------------------------------------------------------------------------------------------------------------
+
+config.trace		= true; 								// If true then the tracing will be written to file
+config.traceFile 	= __dirname+'/../logs/app_trace.log'; 	// File where traces should be written to
+
+
+
+//--------------------------------------------------------------------------------------------------------------------
+//	Network file - A JSON file that holds the details of the peers, CA etc example at my_creds.json
+//--------------------------------------------------------------------------------------------------------------------
+
+config.networkFile 		= null;				 //Put filepath to network data here from bluemix if not using VCAP.  e.g. __dirname+"/../../mycreds.json";
+config.networkProtocol 	= 'https'
+
+
+//--------------------------------------------------------------------------------------------------------------------
+//	Defines the exported values to be used by other fields for connecting to peers or the app. These will be overwritten on app.js being run if Bluemix is being used or Network JSON is defined
+//--------------------------------------------------------------------------------------------------------------------
+//IP and port configuration
+config.api_ip = 'http://127.0.0.1'; //IP of the peer attempting to be connected to
+
+//When using blockchain on bluemix, api_port_external and api_port_internal will be the same
+config.api_port_external 	= '5000'; //port number used when calling api from outside of the vagrant environment
+config.api_port_internal 	= '5000'; //port number used when calling api from inside vagrant environment - generally used for chaincode calling out to api
+config.api_port_discovery 	= '30303' //port number used for HFC
+
+//IP and port configuration for the Certificate Authority. This is used for enrolling WebAppAdmin and creating all the user via HFC. Default values are for running Hyperledger locally.
+config.ca_ip 	= '127.0.0.1'; 	//IP of the CA attempting to be connected to
+config.ca_port 	= '50051'; 		//Discovery port of the Certificate Authority. Used for HFC
+
+
+//Settings for the nodeJS application server
+config.app_url 	= 'http://localhost:80'; 	//Url of the NodeJS Server
+config.app_port = 80; 						//Port that the NodeJS server is operating on
+
+//--------------------------------------------------------------------------------------------------------------------
+//	User information - These credentials are used for HFC to enroll this user and then set them as the registrar to create new users.
+//--------------------------------------------------------------------------------------------------------------------
+
+config.registrar_name 		= "WebAppAdmin";
+config.registrar_password 	= "1a9513992f";
+
+//--------------------------------------------------------------------------------------------------------------------
+//	Chaincode
+//--------------------------------------------------------------------------------------------------------------------
+//Chaincode file location
+
+config.vehicle = "https://github.com/jpayne23/car-lease-demo-1/Chaincode/vehicle_code/"
+
+//Chaincode deployed names
+config.vehicle_name = '2e436d1363bb9f7c00342fa3fe30eff2c303f06ed4a396a06416a5e1e488ead7edd99f337e31fc6692d785bc0d9a30e942f111caccae15e7c34de6c716f0d92a';
+
+
 exports.config = config; // Exports for use in other files that require this one