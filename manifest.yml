--- conflicted
+++ resolved
@@ -7,8 +7,4 @@
   host: car-lease-demo-v3
   disk_quota: 1024M
   services:
-<<<<<<< HEAD
-  - car-lease-blockchain
-=======
-  - theblockchain
->>>>>>> 0470b9f3
+  - car-lease-blockchain